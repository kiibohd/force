/* Teensyduino Core Library
 * http://www.pjrc.com/teensy/
 * Copyright (c) 2013 PJRC.COM, LLC.
 * Modifications by Jacob Alexander 2013-2014
 *
 * Permission is hereby granted, free of charge, to any person obtaining
 * a copy of this software and associated documentation files (the
 * "Software"), to deal in the Software without restriction, including
 * without limitation the rights to use, copy, modify, merge, publish,
 * distribute, sublicense, and/or sell copies of the Software, and to
 * permit persons to whom the Software is furnished to do so, subject to
 * the following conditions:
 *
 * 1. The above copyright notice and this permission notice shall be
 * included in all copies or substantial portions of the Software.
 *
 * 2. If the Software is incorporated into a build system that allows
 * selection among a list of target devices, then similar target
 * devices manufactured by PJRC.COM must be included in the list of
 * target devices and selectable in the same manner.
 *
 * THE SOFTWARE IS PROVIDED "AS IS", WITHOUT WARRANTY OF ANY KIND,
 * EXPRESS OR IMPLIED, INCLUDING BUT NOT LIMITED TO THE WARRANTIES OF
 * MERCHANTABILITY, FITNESS FOR A PARTICULAR PURPOSE AND
 * NONINFRINGEMENT. IN NO EVENT SHALL THE AUTHORS OR COPYRIGHT HOLDERS
 * BE LIABLE FOR ANY CLAIM, DAMAGES OR OTHER LIABILITY, WHETHER IN AN
 * ACTION OF CONTRACT, TORT OR OTHERWISE, ARISING FROM, OUT OF OR IN
 * CONNECTION WITH THE SOFTWARE OR THE USE OR OTHER DEALINGS IN THE
 * SOFTWARE.
 */

// ----- Local Includes -----

#include "delay.h"
#include "mk20dx.h"
<<<<<<< HEAD
=======



// ----- Variables -----
>>>>>>> 85586c57

// the systick interrupt is supposed to increment this at 1 kHz rate
volatile uint32_t systick_millis_count = 0;



// ----- Functions -----

void yield(void) {};

uint32_t micros(void)
{
	uint32_t count, current, istatus;

	__disable_irq();
	current = SYST_CVR;
	count = systick_millis_count;
	istatus = SCB_ICSR; // bit 26 indicates if systick exception pending
	__enable_irq();
	if ((istatus & SCB_ICSR_PENDSTSET) && current > ((F_CPU / 1000) - 50)) count++;
	current = ((F_CPU / 1000) - 1) - current;
	return count * 1000 + current / (F_CPU / 1000000);
}

void delay(uint32_t ms)
{
	uint32_t start = micros();

	while (1) {
		if ((micros() - start) >= 1000) {
			ms--;
			if (ms == 0) break;
			start += 1000;
		}
		yield();
	}
}
<|MERGE_RESOLUTION|>--- conflicted
+++ resolved
@@ -33,13 +33,10 @@
 
 #include "delay.h"
 #include "mk20dx.h"
-<<<<<<< HEAD
-=======
 
 
 
 // ----- Variables -----
->>>>>>> 85586c57
 
 // the systick interrupt is supposed to increment this at 1 kHz rate
 volatile uint32_t systick_millis_count = 0;

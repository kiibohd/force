--- conflicted
+++ resolved
@@ -597,7 +597,7 @@
 #define DMA_TCD_NBYTES_DMLOE                ((uint32_t)1<<30)               // Destination Minor Loop Offset Enable
 #define DMA_TCD_NBYTES_MLOFFNO_NBYTES(n)    ((uint32_t)(n))                 // NBytes transfer count when minor loop disabled
 #define DMA_TCD_NBYTES_MLOFFYES_NBYTES(n)   ((uint32_t)(n & 0x1F))          // NBytes transfer count when minor loop enabled
-#define DMA_TCD_NBYTES_MLOFFYES_MLOFF(n)    ((uint32_t)(n & 0xFFFFF)<<10)   // Offset 
+#define DMA_TCD_NBYTES_MLOFFYES_MLOFF(n)    ((uint32_t)(n & 0xFFFFF)<<10)   // Offset
 
 #define DMA_TCD0_SADDR          *(volatile const void * volatile *)0x40009000 // TCD Source Address
 #define DMA_TCD0_SOFF           *(volatile int16_t *)0x40009004  // TCD Signed Source Address Offset
@@ -710,7 +710,7 @@
 #define MCG_C2_EREFS                    (uint8_t)0x04                   // External Reference Select, Selects the source for the external reference clock.
 #define MCG_C2_HGO0                     (uint8_t)0x08                   // High Gain Oscillator Select, Controls the crystal oscillator mode of operation
 #define MCG_C2_RANGE0(n)                (uint8_t)(((n) & 0x03) << 4)    // Frequency Range Select, Selects the frequency range for the crystal oscillator
-#define MCG_C2_LOCRE0                   (uint8_t)0x80                   // Loss of Clock Reset Enable, Determines whether an interrupt or a reset request is made following a loss of OSC0 
+#define MCG_C2_LOCRE0                   (uint8_t)0x80                   // Loss of Clock Reset Enable, Determines whether an interrupt or a reset request is made following a loss of OSC0
 #define MCG_C3                  *(volatile uint8_t  *)0x40064002 // MCG Control 3 Register
 #define MCG_C3_SCTRIM(n)                (uint8_t)(n)                    // Slow Internal Reference Clock Trim Setting
 #define MCG_C4                  *(volatile uint8_t  *)0x40064003 // MCG Control 4 Register
@@ -900,25 +900,25 @@
 #define ADC1_CLM1               *(volatile uint32_t *)0x400BB068 // ADC minus-side general calibration value register
 #define ADC1_CLM0               *(volatile uint32_t *)0x400BB06C // ADC minus-side general calibration value register
 
-#define DAC0_DAT0L              *(volatile uint8_t  *)0x400CC000 // DAC Data Low Register 
-#define DAC0_DATH               *(volatile uint8_t  *)0x400CC001 // DAC Data High Register 
-#define DAC0_DAT1L              *(volatile uint8_t  *)0x400CC002 // DAC Data Low Register 
-#define DAC0_DAT2L              *(volatile uint8_t  *)0x400CC004 // DAC Data Low Register 
-#define DAC0_DAT3L              *(volatile uint8_t  *)0x400CC006 // DAC Data Low Register 
-#define DAC0_DAT4L              *(volatile uint8_t  *)0x400CC008 // DAC Data Low Register 
-#define DAC0_DAT5L              *(volatile uint8_t  *)0x400CC00A // DAC Data Low Register 
-#define DAC0_DAT6L              *(volatile uint8_t  *)0x400CC00C // DAC Data Low Register 
-#define DAC0_DAT7L              *(volatile uint8_t  *)0x400CC00E // DAC Data Low Register 
-#define DAC0_DAT8L              *(volatile uint8_t  *)0x400CC010 // DAC Data Low Register 
-#define DAC0_DAT9L              *(volatile uint8_t  *)0x400CC012 // DAC Data Low Register 
-#define DAC0_DAT10L             *(volatile uint8_t  *)0x400CC014 // DAC Data Low Register 
-#define DAC0_DAT11L             *(volatile uint8_t  *)0x400CC016 // DAC Data Low Register 
-#define DAC0_DAT12L             *(volatile uint8_t  *)0x400CC018 // DAC Data Low Register 
-#define DAC0_DAT13L             *(volatile uint8_t  *)0x400CC01A // DAC Data Low Register 
-#define DAC0_DAT14L             *(volatile uint8_t  *)0x400CC01C // DAC Data Low Register 
-#define DAC0_DAT15L             *(volatile uint8_t  *)0x400CC01E // DAC Data Low Register 
-#define DAC0_SR                 *(volatile uint8_t  *)0x400CC020 // DAC Status Register 
-#define DAC0_C0                 *(volatile uint8_t  *)0x400CC021 // DAC Control Register 
+#define DAC0_DAT0L              *(volatile uint8_t  *)0x400CC000 // DAC Data Low Register
+#define DAC0_DATH               *(volatile uint8_t  *)0x400CC001 // DAC Data High Register
+#define DAC0_DAT1L              *(volatile uint8_t  *)0x400CC002 // DAC Data Low Register
+#define DAC0_DAT2L              *(volatile uint8_t  *)0x400CC004 // DAC Data Low Register
+#define DAC0_DAT3L              *(volatile uint8_t  *)0x400CC006 // DAC Data Low Register
+#define DAC0_DAT4L              *(volatile uint8_t  *)0x400CC008 // DAC Data Low Register
+#define DAC0_DAT5L              *(volatile uint8_t  *)0x400CC00A // DAC Data Low Register
+#define DAC0_DAT6L              *(volatile uint8_t  *)0x400CC00C // DAC Data Low Register
+#define DAC0_DAT7L              *(volatile uint8_t  *)0x400CC00E // DAC Data Low Register
+#define DAC0_DAT8L              *(volatile uint8_t  *)0x400CC010 // DAC Data Low Register
+#define DAC0_DAT9L              *(volatile uint8_t  *)0x400CC012 // DAC Data Low Register
+#define DAC0_DAT10L             *(volatile uint8_t  *)0x400CC014 // DAC Data Low Register
+#define DAC0_DAT11L             *(volatile uint8_t  *)0x400CC016 // DAC Data Low Register
+#define DAC0_DAT12L             *(volatile uint8_t  *)0x400CC018 // DAC Data Low Register
+#define DAC0_DAT13L             *(volatile uint8_t  *)0x400CC01A // DAC Data Low Register
+#define DAC0_DAT14L             *(volatile uint8_t  *)0x400CC01C // DAC Data Low Register
+#define DAC0_DAT15L             *(volatile uint8_t  *)0x400CC01E // DAC Data Low Register
+#define DAC0_SR                 *(volatile uint8_t  *)0x400CC020 // DAC Status Register
+#define DAC0_C0                 *(volatile uint8_t  *)0x400CC021 // DAC Control Register
 #define DAC_C0_DACEN                    0x80                            // DAC Enable
 #define DAC_C0_DACRFS                   0x40                            // DAC Reference Select
 #define DAC_C0_DACTRGSEL                0x20                            // DAC Trigger Select
@@ -927,19 +927,19 @@
 #define DAC_C0_DACBWIEN                 0x04                            // DAC Buffer Watermark Interrupt Enable
 #define DAC_C0_DACBTIEN                 0x02                            // DAC Buffer Read Pointer Top Flag Interrupt Enable
 #define DAC_C0_DACBBIEN                 0x01                            // DAC Buffer Read Pointer Bottom Flag Interrupt Enable
-#define DAC0_C1                 *(volatile uint8_t  *)0x400CC022 // DAC Control Register 1 
+#define DAC0_C1                 *(volatile uint8_t  *)0x400CC022 // DAC Control Register 1
 #define DAC_C1_DMAEN                    0x80                            // DMA Enable Select
 #define DAC_C1_DACBFWM(n)               (((n) & 3) << 3)                // DAC Buffer Watermark Select
 #define DAC_C1_DACBFMD(n)               (((n) & 3) << 0)                // DAC Buffer Work Mode Select
 #define DAC_C1_DACBFEN                  0x00                            // DAC Buffer Enable
 
-#define DAC0_C2                 *(volatile uint8_t  *)0x400CC023 // DAC Control Register 2 
+#define DAC0_C2                 *(volatile uint8_t  *)0x400CC023 // DAC Control Register 2
 #define DAC_C2_DACBFRP(n)               (((n) & 15) << 4)               // DAC Buffer Read Pointer
 #define DAC_C2_DACBFUP(n)               (((n) & 15) << 0)               // DAC Buffer Upper Limit
 
 
 //#define MCG_C2_RANGE0(n)              (uint8_t)(((n) & 0x03) << 4)    // Frequency Range Select, Selects the frequency range for the crystal oscillator
-//#define MCG_C2_LOCRE0                 (uint8_t)0x80                   // Loss of Clock Reset Enable, Determines whether an interrupt or a reset request is made following a loss of OSC0 
+//#define MCG_C2_LOCRE0                 (uint8_t)0x80                   // Loss of Clock Reset Enable, Determines whether an interrupt or a reset request is made following a loss of OSC0
 
 // Chapter 32: Comparator (CMP)
 #define CMP0_CR0                *(volatile uint8_t  *)0x40073000 // CMP Control Register 0
@@ -1020,14 +1020,14 @@
 #define FTM_MODE_INIT                   0x02                            // Initialize The Channels Output
 #define FTM_MODE_FTMEN                  0x01                            // FTM Enable
 #define FTM0_SYNC               *(volatile uint32_t *)0x40038058 // Synchronization
-#define FTM_SYNC_SWSYNC                 0x80                            // 
-#define FTM_SYNC_TRIG2                  0x40                            // 
-#define FTM_SYNC_TRIG1                  0x20                            // 
-#define FTM_SYNC_TRIG0                  0x10                            // 
-#define FTM_SYNC_SYNCHOM                0x08                            // 
-#define FTM_SYNC_REINIT                 0x04                            // 
-#define FTM_SYNC_CNTMAX                 0x02                            // 
-#define FTM_SYNC_CNTMIN                 0x01                            // 
+#define FTM_SYNC_SWSYNC                 0x80                            //
+#define FTM_SYNC_TRIG2                  0x40                            //
+#define FTM_SYNC_TRIG1                  0x20                            //
+#define FTM_SYNC_TRIG0                  0x10                            //
+#define FTM_SYNC_SYNCHOM                0x08                            //
+#define FTM_SYNC_REINIT                 0x04                            //
+#define FTM_SYNC_CNTMAX                 0x02                            //
+#define FTM_SYNC_CNTMIN                 0x01                            //
 #define FTM0_OUTINIT            *(volatile uint32_t *)0x4003805C // Initial State For Channels Output
 #define FTM0_OUTMASK            *(volatile uint32_t *)0x40038060 // Output Mask
 #define FTM0_COMBINE            *(volatile uint32_t *)0x40038064 // Function For Linked Channels
@@ -1148,21 +1148,21 @@
 #define RTC_TCR_CIR(n)                  (((n) & 255) << 8)              // Compensation Interval Register
 #define RTC_TCR_TCR(n)                  (((n) & 255) << 0)              // Time Compensation Register
 #define RTC_CR                  *(volatile uint32_t *)0x4003D010 // RTC Control Register
-#define RTC_CR_SC2P                     (uint32_t)0x00002000            // 
-#define RTC_CR_SC4P                     (uint32_t)0x00001000            // 
-#define RTC_CR_SC8P                     (uint32_t)0x00000800            // 
-#define RTC_CR_SC16P                    (uint32_t)0x00000400            // 
-#define RTC_CR_CLKO                     (uint32_t)0x00000200            // 
-#define RTC_CR_OSCE                     (uint32_t)0x00000100            // 
-#define RTC_CR_UM                       (uint32_t)0x00000008            // 
-#define RTC_CR_SUP                      (uint32_t)0x00000004            // 
-#define RTC_CR_WPE                      (uint32_t)0x00000002            // 
-#define RTC_CR_SWR                      (uint32_t)0x00000001            // 
+#define RTC_CR_SC2P                     (uint32_t)0x00002000            //
+#define RTC_CR_SC4P                     (uint32_t)0x00001000            //
+#define RTC_CR_SC8P                     (uint32_t)0x00000800            //
+#define RTC_CR_SC16P                    (uint32_t)0x00000400            //
+#define RTC_CR_CLKO                     (uint32_t)0x00000200            //
+#define RTC_CR_OSCE                     (uint32_t)0x00000100            //
+#define RTC_CR_UM                       (uint32_t)0x00000008            //
+#define RTC_CR_SUP                      (uint32_t)0x00000004            //
+#define RTC_CR_WPE                      (uint32_t)0x00000002            //
+#define RTC_CR_SWR                      (uint32_t)0x00000001            //
 #define RTC_SR                  *(volatile uint32_t *)0x4003D014 // RTC Status Register
-#define RTC_SR_TCE                      (uint32_t)0x00000010            // 
-#define RTC_SR_TAF                      (uint32_t)0x00000004            // 
-#define RTC_SR_TOF                      (uint32_t)0x00000002            // 
-#define RTC_SR_TIF                      (uint32_t)0x00000001            // 
+#define RTC_SR_TCE                      (uint32_t)0x00000010            //
+#define RTC_SR_TAF                      (uint32_t)0x00000004            //
+#define RTC_SR_TOF                      (uint32_t)0x00000002            //
+#define RTC_SR_TIF                      (uint32_t)0x00000001            //
 #define RTC_LR                  *(volatile uint32_t *)0x4003D018 // RTC Lock Register
 #define RTC_IER                 *(volatile uint32_t *)0x4003D01C // RTC Interrupt Enable Register
 #define RTC_WAR                 *(volatile uint32_t *)0x4003D800 // RTC Write Access Register
@@ -1181,71 +1181,71 @@
 #define USB_OTGISTAT_B_SESS_CHG         (uint8_t)0x04                   //
 #define USB_OTGISTAT_AVBUSCHG           (uint8_t)0x01                   //
 #define USB0_OTGICR             *(volatile uint8_t  *)0x40072014 // OTG Interrupt Control Register
-#define USB_OTGICR_IDEN                 (uint8_t)0x80                   // 
-#define USB_OTGICR_ONEMSECEN            (uint8_t)0x40                   // 
-#define USB_OTGICR_LINESTATEEN          (uint8_t)0x20                   // 
-#define USB_OTGICR_SESSVLDEN            (uint8_t)0x08                   // 
-#define USB_OTGICR_BSESSEN              (uint8_t)0x04                   // 
-#define USB_OTGICR_AVBUSEN              (uint8_t)0x01                   // 
+#define USB_OTGICR_IDEN                 (uint8_t)0x80                   //
+#define USB_OTGICR_ONEMSECEN            (uint8_t)0x40                   //
+#define USB_OTGICR_LINESTATEEN          (uint8_t)0x20                   //
+#define USB_OTGICR_SESSVLDEN            (uint8_t)0x08                   //
+#define USB_OTGICR_BSESSEN              (uint8_t)0x04                   //
+#define USB_OTGICR_AVBUSEN              (uint8_t)0x01                   //
 #define USB0_OTGSTAT            *(volatile uint8_t  *)0x40072018 // OTG Status register
-#define USB_OTGSTAT_ID                  (uint8_t)0x80                   // 
-#define USB_OTGSTAT_ONEMSECEN           (uint8_t)0x40                   // 
-#define USB_OTGSTAT_LINESTATESTABLE     (uint8_t)0x20                   // 
-#define USB_OTGSTAT_SESS_VLD            (uint8_t)0x08                   // 
-#define USB_OTGSTAT_BSESSEND            (uint8_t)0x04                   // 
-#define USB_OTGSTAT_AVBUSVLD            (uint8_t)0x01                   // 
+#define USB_OTGSTAT_ID                  (uint8_t)0x80                   //
+#define USB_OTGSTAT_ONEMSECEN           (uint8_t)0x40                   //
+#define USB_OTGSTAT_LINESTATESTABLE     (uint8_t)0x20                   //
+#define USB_OTGSTAT_SESS_VLD            (uint8_t)0x08                   //
+#define USB_OTGSTAT_BSESSEND            (uint8_t)0x04                   //
+#define USB_OTGSTAT_AVBUSVLD            (uint8_t)0x01                   //
 #define USB0_OTGCTL             *(volatile uint8_t  *)0x4007201C // OTG Control Register
-#define USB_OTGCTL_DPHIGH               (uint8_t)0x80                   // 
-#define USB_OTGCTL_DPLOW                (uint8_t)0x20                   // 
-#define USB_OTGCTL_DMLOW                (uint8_t)0x10                   // 
-#define USB_OTGCTL_OTGEN                (uint8_t)0x04                   // 
+#define USB_OTGCTL_DPHIGH               (uint8_t)0x80                   //
+#define USB_OTGCTL_DPLOW                (uint8_t)0x20                   //
+#define USB_OTGCTL_DMLOW                (uint8_t)0x10                   //
+#define USB_OTGCTL_OTGEN                (uint8_t)0x04                   //
 #define USB0_ISTAT              *(volatile uint8_t  *)0x40072080 // Interrupt Status Register
-#define USB_ISTAT_STALL                 (uint8_t)0x80                   // 
-#define USB_ISTAT_ATTACH                (uint8_t)0x40                   // 
-#define USB_ISTAT_RESUME                (uint8_t)0x20                   // 
-#define USB_ISTAT_SLEEP                 (uint8_t)0x10                   // 
-#define USB_ISTAT_TOKDNE                (uint8_t)0x08                   // 
-#define USB_ISTAT_SOFTOK                (uint8_t)0x04                   // 
-#define USB_ISTAT_ERROR                 (uint8_t)0x02                   // 
-#define USB_ISTAT_USBRST                (uint8_t)0x01                   // 
+#define USB_ISTAT_STALL                 (uint8_t)0x80                   //
+#define USB_ISTAT_ATTACH                (uint8_t)0x40                   //
+#define USB_ISTAT_RESUME                (uint8_t)0x20                   //
+#define USB_ISTAT_SLEEP                 (uint8_t)0x10                   //
+#define USB_ISTAT_TOKDNE                (uint8_t)0x08                   //
+#define USB_ISTAT_SOFTOK                (uint8_t)0x04                   //
+#define USB_ISTAT_ERROR                 (uint8_t)0x02                   //
+#define USB_ISTAT_USBRST                (uint8_t)0x01                   //
 #define USB0_INTEN              *(volatile uint8_t  *)0x40072084 // Interrupt Enable Register
-#define USB_INTEN_STALLEN               (uint8_t)0x80                   // 
-#define USB_INTEN_ATTACHEN              (uint8_t)0x40                   // 
-#define USB_INTEN_RESUMEEN              (uint8_t)0x20                   // 
-#define USB_INTEN_SLEEPEN               (uint8_t)0x10                   // 
-#define USB_INTEN_TOKDNEEN              (uint8_t)0x08                   // 
-#define USB_INTEN_SOFTOKEN              (uint8_t)0x04                   // 
-#define USB_INTEN_ERROREN               (uint8_t)0x02                   // 
-#define USB_INTEN_USBRSTEN              (uint8_t)0x01                   // 
+#define USB_INTEN_STALLEN               (uint8_t)0x80                   //
+#define USB_INTEN_ATTACHEN              (uint8_t)0x40                   //
+#define USB_INTEN_RESUMEEN              (uint8_t)0x20                   //
+#define USB_INTEN_SLEEPEN               (uint8_t)0x10                   //
+#define USB_INTEN_TOKDNEEN              (uint8_t)0x08                   //
+#define USB_INTEN_SOFTOKEN              (uint8_t)0x04                   //
+#define USB_INTEN_ERROREN               (uint8_t)0x02                   //
+#define USB_INTEN_USBRSTEN              (uint8_t)0x01                   //
 #define USB0_ERRSTAT            *(volatile uint8_t  *)0x40072088 // Error Interrupt Status Register
-#define USB_ERRSTAT_BTSERR              (uint8_t)0x80                   // 
-#define USB_ERRSTAT_DMAERR              (uint8_t)0x20                   // 
-#define USB_ERRSTAT_BTOERR              (uint8_t)0x10                   // 
-#define USB_ERRSTAT_DFN8                (uint8_t)0x08                   // 
-#define USB_ERRSTAT_CRC16               (uint8_t)0x04                   // 
-#define USB_ERRSTAT_CRC5EOF             (uint8_t)0x02                   // 
-#define USB_ERRSTAT_PIDERR              (uint8_t)0x01                   // 
+#define USB_ERRSTAT_BTSERR              (uint8_t)0x80                   //
+#define USB_ERRSTAT_DMAERR              (uint8_t)0x20                   //
+#define USB_ERRSTAT_BTOERR              (uint8_t)0x10                   //
+#define USB_ERRSTAT_DFN8                (uint8_t)0x08                   //
+#define USB_ERRSTAT_CRC16               (uint8_t)0x04                   //
+#define USB_ERRSTAT_CRC5EOF             (uint8_t)0x02                   //
+#define USB_ERRSTAT_PIDERR              (uint8_t)0x01                   //
 #define USB0_ERREN              *(volatile uint8_t  *)0x4007208C // Error Interrupt Enable Register
-#define USB_ERREN_BTSERREN              (uint8_t)0x80                   // 
-#define USB_ERREN_DMAERREN              (uint8_t)0x20                   // 
-#define USB_ERREN_BTOERREN              (uint8_t)0x10                   // 
-#define USB_ERREN_DFN8EN                (uint8_t)0x08                   // 
-#define USB_ERREN_CRC16EN               (uint8_t)0x04                   // 
-#define USB_ERREN_CRC5EOFEN             (uint8_t)0x02                   // 
-#define USB_ERREN_PIDERREN              (uint8_t)0x01                   // 
+#define USB_ERREN_BTSERREN              (uint8_t)0x80                   //
+#define USB_ERREN_DMAERREN              (uint8_t)0x20                   //
+#define USB_ERREN_BTOERREN              (uint8_t)0x10                   //
+#define USB_ERREN_DFN8EN                (uint8_t)0x08                   //
+#define USB_ERREN_CRC16EN               (uint8_t)0x04                   //
+#define USB_ERREN_CRC5EOFEN             (uint8_t)0x02                   //
+#define USB_ERREN_PIDERREN              (uint8_t)0x01                   //
 #define USB0_STAT               *(volatile uint8_t  *)0x40072090 // Status Register
-#define USB_STAT_TX                     (uint8_t)0x08                   // 
-#define USB_STAT_ODD                    (uint8_t)0x04                   // 
-#define USB_STAT_ENDP(n)                (uint8_t)((n) >> 4)             // 
+#define USB_STAT_TX                     (uint8_t)0x08                   //
+#define USB_STAT_ODD                    (uint8_t)0x04                   //
+#define USB_STAT_ENDP(n)                (uint8_t)((n) >> 4)             //
 #define USB0_CTL                *(volatile uint8_t  *)0x40072094 // Control Register
-#define USB_CTL_JSTATE                  (uint8_t)0x80                   // 
-#define USB_CTL_SE0                     (uint8_t)0x40                   // 
-#define USB_CTL_TXSUSPENDTOKENBUSY      (uint8_t)0x20                   // 
-#define USB_CTL_RESET                   (uint8_t)0x10                   // 
-#define USB_CTL_HOSTMODEEN              (uint8_t)0x08                   // 
-#define USB_CTL_RESUME                  (uint8_t)0x04                   // 
-#define USB_CTL_ODDRST                  (uint8_t)0x02                   // 
-#define USB_CTL_USBENSOFEN              (uint8_t)0x01                   // 
+#define USB_CTL_JSTATE                  (uint8_t)0x80                   //
+#define USB_CTL_SE0                     (uint8_t)0x40                   //
+#define USB_CTL_TXSUSPENDTOKENBUSY      (uint8_t)0x20                   //
+#define USB_CTL_RESET                   (uint8_t)0x10                   //
+#define USB_CTL_HOSTMODEEN              (uint8_t)0x08                   //
+#define USB_CTL_RESUME                  (uint8_t)0x04                   //
+#define USB_CTL_ODDRST                  (uint8_t)0x02                   //
+#define USB_CTL_USBENSOFEN              (uint8_t)0x01                   //
 #define USB0_ADDR               *(volatile uint8_t  *)0x40072098 // Address Register
 #define USB0_BDTPAGE1           *(volatile uint8_t  *)0x4007209C // BDT Page Register 1
 #define USB0_FRMNUML            *(volatile uint8_t  *)0x400720A0 // Frame Number Register Low
@@ -1281,9 +1281,9 @@
 #define USB_USBCTRL_SUSP                (uint8_t)0x80                   // Places the USB transceiver into the suspend state.
 #define USB_USBCTRL_PDE                 (uint8_t)0x40                   // Enables the weak pulldowns on the USB transceiver.
 #define USB0_OBSERVE            *(volatile uint8_t  *)0x40072104 // USB OTG Observe Register
-#define USB_OBSERVE_DPPU                (uint8_t)0x80                   // 
-#define USB_OBSERVE_DPPD                (uint8_t)0x40                   // 
-#define USB_OBSERVE_DMPD                (uint8_t)0x10                   // 
+#define USB_OBSERVE_DPPU                (uint8_t)0x80                   //
+#define USB_OBSERVE_DPPD                (uint8_t)0x40                   //
+#define USB_OBSERVE_DMPD                (uint8_t)0x10                   //
 #define USB0_CONTROL            *(volatile uint8_t  *)0x40072108 // USB OTG Control Register
 #define USB_CONTROL_DPPULLUPNONOTG      (uint8_t)0x10                   //  Provides control of the DP PULLUP in the USB OTG module, if USB is configured in non-OTG device mode.
 #define USB0_USBTRC0            *(volatile uint8_t  *)0x4007210C // USB Transceiver Control Register 0
@@ -1304,20 +1304,20 @@
 // Chapter 43: SPI (DSPI)
 #define SPI0_MCR                *(volatile uint32_t *)0x4002C000 // DSPI Module Configuration Register
 #define SPI_MCR_MSTR                    (uint32_t)0x80000000            // Master/Slave Mode Select
-#define SPI_MCR_CONT_SCKE               (uint32_t)0x40000000            // 
-#define SPI_MCR_DCONF(n)                (((n) & 3) << 28)               // 
-#define SPI_MCR_FRZ                     (uint32_t)0x08000000            // 
-#define SPI_MCR_MTFE                    (uint32_t)0x04000000            // 
-#define SPI_MCR_ROOE                    (uint32_t)0x01000000            // 
+#define SPI_MCR_CONT_SCKE               (uint32_t)0x40000000            //
+#define SPI_MCR_DCONF(n)                (((n) & 3) << 28)               //
+#define SPI_MCR_FRZ                     (uint32_t)0x08000000            //
+#define SPI_MCR_MTFE                    (uint32_t)0x04000000            //
+#define SPI_MCR_ROOE                    (uint32_t)0x01000000            //
 #define SPI_MCR_PCSIS(n)                (((n) & 0x1F) << 16)            //
-#define SPI_MCR_DOZE                    (uint32_t)0x00008000            // 
-#define SPI_MCR_MDIS                    (uint32_t)0x00004000            // 
-#define SPI_MCR_DIS_TXF                 (uint32_t)0x00002000            // 
-#define SPI_MCR_DIS_RXF                 (uint32_t)0x00001000            // 
-#define SPI_MCR_CLR_TXF                 (uint32_t)0x00000800            // 
-#define SPI_MCR_CLR_RXF                 (uint32_t)0x00000400            // 
+#define SPI_MCR_DOZE                    (uint32_t)0x00008000            //
+#define SPI_MCR_MDIS                    (uint32_t)0x00004000            //
+#define SPI_MCR_DIS_TXF                 (uint32_t)0x00002000            //
+#define SPI_MCR_DIS_RXF                 (uint32_t)0x00001000            //
+#define SPI_MCR_CLR_TXF                 (uint32_t)0x00000800            //
+#define SPI_MCR_CLR_RXF                 (uint32_t)0x00000400            //
 #define SPI_MCR_SMPL_PT(n)              (((n) & 3) << 8)                //
-#define SPI_MCR_HALT                    (uint32_t)0x00000001            // 
+#define SPI_MCR_HALT                    (uint32_t)0x00000001            //
 #define SPI0_TCR                *(volatile uint32_t *)0x4002C008 // DSPI Transfer Count Register
 #define SPI0_CTAR0              *(volatile uint32_t *)0x4002C00C // DSPI Clock and Transfer Attributes Register, In Master Mode
 #define SPI_CTAR_DBR                    (uint32_t)0x80000000            // Double Baud Rate
@@ -1353,10 +1353,10 @@
 #define SPI_RSER_RFDF_RE                (uint32_t)0x00020000            // Receive FIFO Drain Request Enable
 #define SPI_RSER_RFDF_DIRS              (uint32_t)0x00010000            // Receive FIFO Drain DMA or Interrupt Request Select
 #define SPI0_PUSHR              *(volatile uint32_t *)0x4002C034 // DSPI PUSH TX FIFO Register In Master Mode
-#define SPI_PUSHR_CONT                  (uint32_t)0x80000000            // 
-#define SPI_PUSHR_CTAS(n)               (((n) & 7) << 28)               // 
-#define SPI_PUSHR_EOQ                   (uint32_t)0x08000000            // 
-#define SPI_PUSHR_CTCNT                 (uint32_t)0x04000000            // 
+#define SPI_PUSHR_CONT                  (uint32_t)0x80000000            //
+#define SPI_PUSHR_CTAS(n)               (((n) & 7) << 28)               //
+#define SPI_PUSHR_EOQ                   (uint32_t)0x08000000            //
+#define SPI_PUSHR_CTCNT                 (uint32_t)0x04000000            //
 #define SPI_PUSHR_PCS(n)                (((n) & 31) << 16)              //
 #define SPI0_PUSHR_SLAVE        *(volatile uint32_t *)0x4002C034 // DSPI PUSH TX FIFO Register In Slave Mode
 #define SPI0_POPR               *(volatile uint32_t *)0x4002C038 // DSPI POP RX FIFO Register
@@ -1447,31 +1447,6 @@
 #define UART_C2_RWU                     (uint8_t)0x02                   // Receiver Wakeup Control
 #define UART_C2_SBK                     (uint8_t)0x01                   // Send Break
 #define UART0_S1                *(volatile uint8_t  *)0x4006A004 // UART Status Register 1
-<<<<<<< HEAD
-#define UART_S1_TDRE			(uint8_t)0x80			// Transmit Data Register Empty Flag
-#define UART_S1_TC			(uint8_t)0x40			// Transmit Complete Flag
-#define UART_S1_RDRF			(uint8_t)0x20			// Receive Data Register Full Flag
-#define UART_S1_IDLE			(uint8_t)0x10			// Idle Line Flag
-#define UART_S1_OR			(uint8_t)0x08			// Receiver Overrun Flag
-#define UART_S1_NF			(uint8_t)0x04			// Noise Flag
-#define UART_S1_FE			(uint8_t)0x02			// Framing Error Flag
-#define UART_S1_PF			(uint8_t)0x01			// Parity Error Flag
-#define UART0_S2		*(volatile uint8_t  *)0x4006A005 // UART Status Register 2
-#define UART0_C3		*(volatile uint8_t  *)0x4006A006 // UART Control Register 3
-#define UART0_D			*(volatile uint8_t  *)0x4006A007 // UART Data Register
-#define UART0_MA1		*(volatile uint8_t  *)0x4006A008 // UART Match Address Registers 1
-#define UART0_MA2		*(volatile uint8_t  *)0x4006A009 // UART Match Address Registers 2
-#define UART0_C4		*(volatile uint8_t  *)0x4006A00A // UART Control Register 4
-#define UART0_C5		*(volatile uint8_t  *)0x4006A00B // UART Control Register 5
-#define UART0_ED		*(volatile uint8_t  *)0x4006A00C // UART Extended Data Register
-#define UART0_MODEM		*(volatile uint8_t  *)0x4006A00D // UART Modem Register
-#define UART0_IR		*(volatile uint8_t  *)0x4006A00E // UART Infrared Register
-#define UART0_PFIFO		*(volatile uint8_t  *)0x4006A010 // UART FIFO Parameters
-#define UART_PFIFO_TXFE			(uint8_t)0x80
-#define UART_PFIFO_TXFIFOSIZE           (uint8_t)0x70
-#define UART_PFIFO_RXFE			(uint8_t)0x08
-#define UART_PFIFO_RXFIFOSIZE           (uint8_t)0x07
-=======
 #define UART_S1_TDRE                    (uint8_t)0x80                   // Transmit Data Register Empty Flag
 #define UART_S1_TC                      (uint8_t)0x40                   // Transmit Complete Flag
 #define UART_S1_RDRF                    (uint8_t)0x20                   // Receive Data Register Full Flag
@@ -1492,14 +1467,15 @@
 #define UART0_IR                *(volatile uint8_t  *)0x4006A00E // UART Infrared Register
 #define UART0_PFIFO             *(volatile uint8_t  *)0x4006A010 // UART FIFO Parameters
 #define UART_PFIFO_TXFE                 (uint8_t)0x80
+#define UART_PFIFO_TXFIFOSIZE           (uint8_t)0x70
 #define UART_PFIFO_RXFE                 (uint8_t)0x08
->>>>>>> 68f357dc
+#define UART_PFIFO_RXFIFOSIZE           (uint8_t)0x07
 #define UART0_CFIFO             *(volatile uint8_t  *)0x4006A011 // UART FIFO Control Register
-#define UART_CFIFO_TXFLUSH              (uint8_t)0x80                   // 
-#define UART_CFIFO_RXFLUSH              (uint8_t)0x40                   // 
-#define UART_CFIFO_RXOFE                (uint8_t)0x04                   // 
-#define UART_CFIFO_TXOFE                (uint8_t)0x02                   // 
-#define UART_CFIFO_RXUFE                (uint8_t)0x01                   // 
+#define UART_CFIFO_TXFLUSH              (uint8_t)0x80                   //
+#define UART_CFIFO_RXFLUSH              (uint8_t)0x40                   //
+#define UART_CFIFO_RXOFE                (uint8_t)0x04                   //
+#define UART_CFIFO_TXOFE                (uint8_t)0x02                   //
+#define UART_CFIFO_RXUFE                (uint8_t)0x01                   //
 #define UART0_SFIFO             *(volatile uint8_t  *)0x4006A012 // UART FIFO Status Register
 #define UART_SFIFO_TXEMPT               (uint8_t)0x80
 #define UART_SFIFO_RXEMPT               (uint8_t)0x40
@@ -1774,28 +1750,28 @@
 
 // Chapter 48: Touch sense input (TSI)
 #define TSI0_GENCS              *(volatile uint32_t *)0x40045000 // General Control and Status Register
-#define TSI_GENCS_LPCLKS                (uint32_t)0x10000000            // 
-#define TSI_GENCS_LPSCNITV(n)           (((n) & 15) << 24)              // 
-#define TSI_GENCS_NSCN(n)               (((n) & 31) << 19)              // 
-#define TSI_GENCS_PS(n)                 (((n) & 7) << 16)               // 
-#define TSI_GENCS_EOSF                  (uint32_t)0x00008000            // 
-#define TSI_GENCS_OUTRGF                (uint32_t)0x00004000            // 
-#define TSI_GENCS_EXTERF                (uint32_t)0x00002000            // 
-#define TSI_GENCS_OVRF                  (uint32_t)0x00001000            // 
-#define TSI_GENCS_SCNIP                 (uint32_t)0x00000200            // 
-#define TSI_GENCS_SWTS                  (uint32_t)0x00000100            // 
-#define TSI_GENCS_TSIEN                 (uint32_t)0x00000080            // 
-#define TSI_GENCS_TSIIE                 (uint32_t)0x00000040            // 
-#define TSI_GENCS_ERIE                  (uint32_t)0x00000020            // 
-#define TSI_GENCS_ESOR                  (uint32_t)0x00000010            // 
-#define TSI_GENCS_STM                   (uint32_t)0x00000002            // 
-#define TSI_GENCS_STPE                  (uint32_t)0x00000001            // 
+#define TSI_GENCS_LPCLKS                (uint32_t)0x10000000            //
+#define TSI_GENCS_LPSCNITV(n)           (((n) & 15) << 24)              //
+#define TSI_GENCS_NSCN(n)               (((n) & 31) << 19)              //
+#define TSI_GENCS_PS(n)                 (((n) & 7) << 16)               //
+#define TSI_GENCS_EOSF                  (uint32_t)0x00008000            //
+#define TSI_GENCS_OUTRGF                (uint32_t)0x00004000            //
+#define TSI_GENCS_EXTERF                (uint32_t)0x00002000            //
+#define TSI_GENCS_OVRF                  (uint32_t)0x00001000            //
+#define TSI_GENCS_SCNIP                 (uint32_t)0x00000200            //
+#define TSI_GENCS_SWTS                  (uint32_t)0x00000100            //
+#define TSI_GENCS_TSIEN                 (uint32_t)0x00000080            //
+#define TSI_GENCS_TSIIE                 (uint32_t)0x00000040            //
+#define TSI_GENCS_ERIE                  (uint32_t)0x00000020            //
+#define TSI_GENCS_ESOR                  (uint32_t)0x00000010            //
+#define TSI_GENCS_STM                   (uint32_t)0x00000002            //
+#define TSI_GENCS_STPE                  (uint32_t)0x00000001            //
 #define TSI0_SCANC              *(volatile uint32_t *)0x40045004 // SCAN Control Register
-#define TSI_SCANC_REFCHRG(n)            (((n) & 15) << 24)              // 
-#define TSI_SCANC_EXTCHRG(n)            (((n) & 7) << 16)               // 
-#define TSI_SCANC_SMOD(n)               (((n) & 255) << 8)              // 
-#define TSI_SCANC_AMCLKS(n)             (((n) & 3) << 3)                // 
-#define TSI_SCANC_AMPSC(n)              (((n) & 7) << 0)                // 
+#define TSI_SCANC_REFCHRG(n)            (((n) & 15) << 24)              //
+#define TSI_SCANC_EXTCHRG(n)            (((n) & 7) << 16)               //
+#define TSI_SCANC_SMOD(n)               (((n) & 255) << 8)              //
+#define TSI_SCANC_AMCLKS(n)             (((n) & 3) << 3)                //
+#define TSI_SCANC_AMPSC(n)              (((n) & 7) << 0)                //
 #define TSI0_PEN                *(volatile uint32_t *)0x40045008 // Pin Enable Register
 #define TSI0_WUCNTR             *(volatile uint32_t *)0x4004500C // Wake-Up Channel Counter Register
 #define TSI0_CNTR1              *(volatile uint32_t *)0x40045100 // Counter Register

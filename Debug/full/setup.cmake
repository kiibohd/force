--- conflicted
+++ resolved
@@ -1,10 +1,6 @@
 ###| CMake Kiibohd Controller Debug Module |###
 #
-<<<<<<< HEAD
-# Written by Jacob Alexander in 2011-2014 for the Kiibohd Controller
-=======
 # Written by Jacob Alexander in 2011-2015 for the Kiibohd Controller
->>>>>>> 85586c57
 #
 # Released into the Public Domain
 #
@@ -15,35 +11,9 @@
 # Required Submodules
 #
 
-<<<<<<< HEAD
-#| XXX Requires the ../ due to how the paths are constructed
-set( DEBUG_SRCS
-	../cli/cli.c
-	../led/led.c
-	../print/print.c
-)
-
-
-###
-# Setup File Dependencies
-#
-add_file_dependencies( ../led/led.c ../led/led.h )
-add_file_dependencies( ../print/print.c ../print/print.h )
-
-
-###
-# Module Specific Options
-#
-add_definitions(
-	-I${HEAD_DIR}/Debug/cli
-	-I${HEAD_DIR}/Debug/led
-	-I${HEAD_DIR}/Debug/print
-)
-=======
 AddModule ( Debug cli )
 AddModule ( Debug led )
 AddModule ( Debug print )
->>>>>>> 85586c57
 
 
 ###

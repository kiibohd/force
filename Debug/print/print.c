/* Copyright (C) 2011-2014 by Jacob Alexander
 *
 * Permission is hereby granted, free of charge, to any person obtaining a copy
 * of this software and associated documentation files (the "Software"), to deal
 * in the Software without restriction, including without limitation the rights
 * to use, copy, modify, merge, publish, distribute, sublicense, and/or sell
 * copies of the Software, and to permit persons to whom the Software is
 * furnished to do so, subject to the following conditions:
 *
 * The above copyright notice and this permission notice shall be included in
 * all copies or substantial portions of the Software.
 *
 * THE SOFTWARE IS PROVIDED "AS IS", WITHOUT WARRANTY OF ANY KIND, EXPRESS OR
 * IMPLIED, INCLUDING BUT NOT LIMITED TO THE WARRANTIES OF MERCHANTABILITY,
 * FITNESS FOR A PARTICULAR PURPOSE AND NONINFRINGEMENT. IN NO EVENT SHALL THE
 * AUTHORS OR COPYRIGHT HOLDERS BE LIABLE FOR ANY CLAIM, DAMAGES OR OTHER
 * LIABILITY, WHETHER IN AN ACTION OF CONTRACT, TORT OR OTHERWISE, ARISING FROM,
 * OUT OF OR IN CONNECTION WITH THE SOFTWARE OR THE USE OR OTHER DEALINGS IN
 * THE SOFTWARE.
 */

// ----- Includes -----

// Compiler Includes
#include <stdarg.h>

// Project Includes
#include "print.h"



// ----- Functions -----

<<<<<<< HEAD
// USB HID String Output
void usb_debug_putstr( char* s )
{
#if defined(_at90usb162_) || defined(_atmega32u4_) || defined(_at90usb646_) || defined(_at90usb1286_) // AVR
	while ( *s != '\0' )
		usb_debug_putchar( *s++ );
#elif defined(_mk20dx128_) || defined(_mk20dx256_) // ARM
	// Count characters until NULL character, then send the amount counted
	uint32_t count = 0;
	while ( s[count] != '\0' )
		count++;

	usb_serial_write( s, count );
#endif
}

=======
>>>>>>> 85586c57
// Multiple string Output
void printstrs( char* first, ... )
{
	// Initialize the variadic function parameter list
	va_list ap;

	// Get the first parameter
	va_start( ap, first );
	char *cur = first;

	// Loop through the variadic list until "\0\0\0" is found
	while ( !( cur[0] == '\0' && cur[1] == '\0' && cur[2] == '\0' ) )
	{
		// Print out the given string
		Output_putstr( cur );

		// Get the next argument ready
		cur = va_arg( ap, char* );
	}

	va_end( ap ); // Not required, but good practice
}

// Print a constant string
void _print( const char* s )
{
#if defined(_at90usb162_) || defined(_atmega32u4_) || defined(_at90usb646_) || defined(_at90usb1286_) // AVR
	// Pull string out of flash
	char c;
	while ( ( c = pgm_read_byte( s++ ) ) != '\0' )
	{
		Output_putchar( c );
	}
<<<<<<< HEAD
#elif defined(_mk20dx128_) || defined(_mk20dx256_) // ARM
	usb_debug_putstr( (char*)s );
=======
#elif defined(_mk20dx128_) || defined(_mk20dx128vlf5_) || defined(_mk20dx256_) || defined(_mk20dx256vlh7_) // ARM
	Output_putstr( (char*)s );
>>>>>>> 85586c57
#endif
}



// Number Printing Functions
void printInt8( uint8_t in )
{
	// Max number of characters is 3 + 1 for null
	char tmpStr[4];

	// Convert number
	int8ToStr( in, tmpStr );

	// Print number
	dPrintStr( tmpStr );
}

void printInt16( uint16_t in )
{
	// Max number of characters is 5 + 1 for null
	char tmpStr[6];

	// Convert number
	int16ToStr( in, tmpStr );

	// Print number
	dPrintStr( tmpStr );
}

void printInt32( uint32_t in )
{
	// Max number of characters is 10 + 1 for null
	char tmpStr[11];

	// Convert number
	int32ToStr( in, tmpStr );

	// Print number
	dPrintStr( tmpStr );
}

void printHex_op( uint16_t in, uint8_t op )
{
	// With an op of 1, the max number of characters is 6 + 1 for null
	// e.g. "0xFFFF\0"
	// op 2 and 4 require fewer characters (2+1 and 4+1 respectively)
	char tmpStr[7];

	// Convert number
	hexToStr_op( in, tmpStr, op );

	// Print number
	dPrintStr( tmpStr );
}

void printHex32_op( uint32_t in, uint8_t op )
{
	// With an op of 1, the max number of characters is 6 + 1 for null
	// e.g. "0xFFFF\0"
	// op 2 and 4 require fewer characters (2+1 and 4+1 respectively)
	char tmpStr[7];

	// Convert number
	hex32ToStr_op( in, tmpStr, op );

	// Print number
	dPrintStr( tmpStr );
}



// String Functions
void int8ToStr( uint8_t in, char* out )
{
	// Position and sign containers
	uint8_t pos;
	pos = 0;

	// Evaluate through digits as decimal
	do
	{
		out[pos++] = in % 10 + '0';
	}
	while ( (in /= 10) > 0 );

	// Append null
	out[pos] = '\0';

	// Reverse the string to the correct order
	revsStr(out);
}


void int16ToStr( uint16_t in, char* out )
{
	// Position and sign containers
	uint16_t pos;
	pos = 0;

	// Evaluate through digits as decimal
	do
	{
		out[pos++] = in % 10 + '0';
	}
	while ( (in /= 10) > 0 );

	// Append null
	out[pos] = '\0';

	// Reverse the string to the correct order
	revsStr(out);
}


void int32ToStr( uint32_t in, char* out )
{
	// Position and sign containers
	uint32_t pos;
	pos = 0;

	// Evaluate through digits as decimal
	do
	{
		out[pos++] = in % 10 + '0';
	}
	while ( (in /= 10) > 0 );

	// Append null
	out[pos] = '\0';

	// Reverse the string to the correct order
	revsStr(out);
}


void hexToStr_op( uint16_t in, char* out, uint8_t op )
{
	// Position container
	uint16_t pos = 0;

	// Evaluate through digits as hex
	do
	{
		uint16_t cur = in % 16;
		out[pos++] = cur + (( cur < 10 ) ? '0' : 'A' - 10);
	}
	while ( (in /= 16) > 0 );

	// Output formatting options
	switch ( op )
	{
	case 1: // Add 0x
		out[pos++] = 'x';
		out[pos++] = '0';
		break;
	case 2: //  8-bit padding
	case 4: // 16-bit padding
		while ( pos < op )
			out[pos++] = '0';
		break;
	}

	// Append null
	out[pos] = '\0';

	// Reverse the string to the correct order
	revsStr(out);
}


void hex32ToStr_op( uint32_t in, char* out, uint8_t op )
{
	// Position container
	uint32_t pos = 0;

	// Evaluate through digits as hex
	do
	{
		uint32_t cur = in % 16;
		out[pos++] = cur + (( cur < 10 ) ? '0' : 'A' - 10);
	}
	while ( (in /= 16) > 0 );

	// Output formatting options
	switch ( op )
	{
	case 1: // Add 0x
		out[pos++] = 'x';
		out[pos++] = '0';
		break;
	case 2: //  8-bit padding
	case 4: // 16-bit padding
		while ( pos < op )
			out[pos++] = '0';
		break;
	}

	// Append null
	out[pos] = '\0';

	// Reverse the string to the correct order
	revsStr(out);
}


void revsStr( char* in )
{
	// Iterators
	int i, j;

	// Temp storage
	char c;

	// Loop through the string, and reverse the order of the characters
	for ( i = 0, j = lenStr( in ) - 1; i < j; i++, j-- )
	{
		c = in[i];
		in[i] = in[j];
		in[j] = c;
	}
}


uint16_t lenStr( char* in )
{
	// Iterator
	char *pos;

	// Loop until null is found
	for ( pos = in; *pos; pos++ );

	// Return the difference between the pointers of in and pos (which is the string length)
	return (pos - in);
}


int16_t eqStr( char* str1, char* str2 )
{
	// Scan each string for NULLs and whether they are the same
	while( *str1 != '\0' && *str1++ == *str2++ );

	// If the strings are still identical (i.e. both NULL), then return -1, otherwise current *str1
	// If *str1 is 0, then str1 ended (and str1 is "like" str2), otherwise strings are different
	return *--str1 == *--str2 ? -1 : *++str1;
}

<<<<<<< HEAD
int decToInt( char* in )
=======
int numToInt( char* in )
>>>>>>> 85586c57
{
	// Pointers to the LSD (Least Significant Digit) and MSD
	char* lsd = in;
	char* msd = in;

	int total = 0;
	int sign = 1; // Default to positive
<<<<<<< HEAD
=======
	uint8_t base = 10; // Use base 10 by default TODO Add support for bases other than 10 and 16
>>>>>>> 85586c57

	// Scan the string once to determine the length
	while ( *lsd != '\0' )
	{
		// Check for positive/negative
		switch ( *lsd++ )
		{
		// Fall through is intentional, only do something on negative, ignore the rest
		// Update the MSD to remove leading spaces and signs
		case '-': sign = -1;
		case '+':
		case ' ':
			msd = lsd;
			break;
<<<<<<< HEAD
		}
	}

	// Rescan the string from the LSD to MSD to convert it to a decimal number
	for ( unsigned int digit = 1; lsd > msd ; digit *= 10 )
		total += ( (*--lsd) - '0' ) * digit;
=======
		case 'x': // Hex Mode
			base = 0x10;
			msd = lsd;
			break;
		}
	}

	// Process string depending on which base
	switch ( base )
	{
	case 10: // Decimal
		// Rescan the string from the LSD to MSD to convert it to a decimal number
		for ( unsigned int digit = 1; lsd > msd ; digit *= 10 )
			total += ( (*--lsd) - '0' ) * digit;
		break;

	case 0x10: // Hex
		// Rescan the string from the LSD to MSD to convert it to a hexadecimal number
		for ( unsigned int digit = 1; lsd > msd ; digit *= 0x10 )
		{
			if    ( *--lsd <= '9' ) total += ( *lsd - '0' ) * digit;
			else if ( *lsd <= 'F' ) total += ( *lsd - 'A' + 10 ) * digit;
			else if ( *lsd <= 'f' ) total += ( *lsd - 'a' + 10 ) * digit;
		}
		break;
	}
>>>>>>> 85586c57

	// Propagate sign and return
	return total * sign;
}
<|MERGE_RESOLUTION|>--- conflicted
+++ resolved
@@ -31,25 +31,6 @@
 
 // ----- Functions -----
 
-<<<<<<< HEAD
-// USB HID String Output
-void usb_debug_putstr( char* s )
-{
-#if defined(_at90usb162_) || defined(_atmega32u4_) || defined(_at90usb646_) || defined(_at90usb1286_) // AVR
-	while ( *s != '\0' )
-		usb_debug_putchar( *s++ );
-#elif defined(_mk20dx128_) || defined(_mk20dx256_) // ARM
-	// Count characters until NULL character, then send the amount counted
-	uint32_t count = 0;
-	while ( s[count] != '\0' )
-		count++;
-
-	usb_serial_write( s, count );
-#endif
-}
-
-=======
->>>>>>> 85586c57
 // Multiple string Output
 void printstrs( char* first, ... )
 {
@@ -83,13 +64,8 @@
 	{
 		Output_putchar( c );
 	}
-<<<<<<< HEAD
-#elif defined(_mk20dx128_) || defined(_mk20dx256_) // ARM
-	usb_debug_putstr( (char*)s );
-=======
 #elif defined(_mk20dx128_) || defined(_mk20dx128vlf5_) || defined(_mk20dx256_) || defined(_mk20dx256vlh7_) // ARM
 	Output_putstr( (char*)s );
->>>>>>> 85586c57
 #endif
 }
 
@@ -337,11 +313,7 @@
 	return *--str1 == *--str2 ? -1 : *++str1;
 }
 
-<<<<<<< HEAD
-int decToInt( char* in )
-=======
 int numToInt( char* in )
->>>>>>> 85586c57
 {
 	// Pointers to the LSD (Least Significant Digit) and MSD
 	char* lsd = in;
@@ -349,10 +321,7 @@
 
 	int total = 0;
 	int sign = 1; // Default to positive
-<<<<<<< HEAD
-=======
 	uint8_t base = 10; // Use base 10 by default TODO Add support for bases other than 10 and 16
->>>>>>> 85586c57
 
 	// Scan the string once to determine the length
 	while ( *lsd != '\0' )
@@ -367,14 +336,6 @@
 		case ' ':
 			msd = lsd;
 			break;
-<<<<<<< HEAD
-		}
-	}
-
-	// Rescan the string from the LSD to MSD to convert it to a decimal number
-	for ( unsigned int digit = 1; lsd > msd ; digit *= 10 )
-		total += ( (*--lsd) - '0' ) * digit;
-=======
 		case 'x': // Hex Mode
 			base = 0x10;
 			msd = lsd;
@@ -401,7 +362,6 @@
 		}
 		break;
 	}
->>>>>>> 85586c57
 
 	// Propagate sign and return
 	return total * sign;
